--- conflicted
+++ resolved
@@ -2,11 +2,7 @@
 source("data_utils.R")
 
 
-<<<<<<< HEAD
-seurat_cluster = function(root.dir, data.file.csv){
-=======
 seurat_cluster = function(root.dir, data.file.csv, out.dir){
->>>>>>> d63451df
     data.df = read.csv(data.file, header=TRUE)
     expt.dir.paths = data.df$dir.paths
     short.names = data.df$short.names
