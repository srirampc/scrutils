--- conflicted
+++ resolved
@@ -157,7 +157,6 @@
     dev.off()
 }
 
-<<<<<<< HEAD
 plot_logcounts_hist = function(per.cell, dfx, dirx, fname, print_values=TRUE){
     libsize = per.cell$sum 
     log_libsize = log10(libsize)
@@ -217,9 +216,6 @@
 
 
 plot_counts_logavg_hist = function(per.cell, dfx, dirx, fname){
-=======
-plot_counts_logavg_hist = function(per.cell, dfx, dirx, fname, print_values=TRUE){
->>>>>>> 2466b700
     libmean = per.cell$sum / dim(dfx)[2]
     log_libmean = log10(libmean)
     png(file=fname)
